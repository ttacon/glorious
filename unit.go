--- conflicted
+++ resolved
@@ -79,28 +79,9 @@
 	defer u.Status.Unlock()
 	// TODO(ttacon): move to refactored function
 	if u.Status.CurrentSlot.Provider.Type == "bash/local" {
-<<<<<<< HEAD
 		return u.Status.CurrentSlot.stopBash(u, ctxt, false)
 	} else if u.Status.CurrentSlot.Provider.Type == "bash/remote" {
 		return u.Status.CurrentSlot.stopBash(u, ctxt, true)
-=======
-		// It's possible to be beaten here by the goroutine that is
-		// waiting on the process to exit, so safety belts!
-		if u.Status.Cmd == nil {
-			return nil
-		}
-
-		if err := u.Status.Cmd.Process.Kill(); err != nil {
-			return err
-		}
-
-		if err := u.Status.OutFile.Close(); err != nil {
-			return err
-		}
-
-		u.Status.Cmd.Stdout = nil
-		u.Status.Cmd.Stderr = nil
->>>>>>> 2c38b546
 	} else if u.Status.CurrentSlot.Provider.Type == "docker/local" {
 		return u.Status.CurrentSlot.stopDocker(u, ctxt, false)
 	} else if u.Status.CurrentSlot.Provider.Type == "docker/remote" {
